--- conflicted
+++ resolved
@@ -73,15 +73,9 @@
 			},
 		},
 	}
-<<<<<<< HEAD
 	err := fapi.SetDefaultStorageConfig(config)
-	require.Nil(t, err)
+	require.NoError(t, err)
 	newConfig := fapi.DefaultStorageConfig()
-=======
-	err := fapi.SetDefaultConfig(config)
-	require.NoError(t, err)
-	newConfig := fapi.GetDefaultCidConfig(cid.Undef)
->>>>>>> 3ee0be9b
 	require.Equal(t, newConfig.Hot, config.Hot)
 	require.Equal(t, newConfig.Cold, config.Cold)
 }
@@ -141,13 +135,8 @@
 		defer cls()
 
 		cid, _ := addRandomFile(t, r, ipfsAPI)
-<<<<<<< HEAD
 		jid, err := fapi.PushStorageConfig(cid)
-		require.Nil(t, err)
-=======
-		jid, err := fapi.PushConfig(cid)
-		require.NoError(t, err)
->>>>>>> 3ee0be9b
+		require.NoError(t, err)
 		requireJobState(t, fapi, jid, ffs.Success)
 		requireStorageConfig(t, fapi, cid, nil)
 		requireFilStored(ctx, t, client, cid)
@@ -160,15 +149,9 @@
 		defer cls()
 		cid, _ := addRandomFile(t, r, ipfsAPI)
 
-<<<<<<< HEAD
 		config := fapi.DefaultStorageConfig().WithHotEnabled(false).WithColdFilDealDuration(int64(1234))
 		jid, err := fapi.PushStorageConfig(cid, api.WithStorageConfig(config))
-		require.Nil(t, err)
-=======
-		config := fapi.GetDefaultCidConfig(cid).WithHotEnabled(false).WithColdFilDealDuration(int64(1234))
-		jid, err := fapi.PushConfig(cid, api.WithCidConfig(config))
-		require.NoError(t, err)
->>>>>>> 3ee0be9b
+		require.NoError(t, err)
 		requireJobState(t, fapi, jid, ffs.Success)
 		requireStorageConfig(t, fapi, cid, &config)
 		requireStorageDealRecord(t, fapi, cid)
@@ -183,13 +166,8 @@
 
 	r := rand.New(rand.NewSource(22))
 	cid, data := addRandomFile(t, r, ipfs)
-<<<<<<< HEAD
 	jid, err := fapi.PushStorageConfig(cid)
-	require.Nil(t, err)
-=======
-	jid, err := fapi.PushConfig(cid)
-	require.NoError(t, err)
->>>>>>> 3ee0be9b
+	require.NoError(t, err)
 	requireJobState(t, fapi, jid, ffs.Success)
 	requireStorageConfig(t, fapi, cid, nil)
 
@@ -224,13 +202,8 @@
 	n := 3
 	for i := 0; i < n; i++ {
 		cid, _ := addRandomFile(t, r, ipfs)
-<<<<<<< HEAD
 		jid, err := fapi.PushStorageConfig(cid)
-		require.Nil(t, err)
-=======
-		jid, err := fapi.PushConfig(cid)
-		require.NoError(t, err)
->>>>>>> 3ee0be9b
+		require.NoError(t, err)
 		requireJobState(t, fapi, jid, ffs.Success)
 		requireStorageConfig(t, fapi, cid, nil)
 	}
@@ -262,13 +235,8 @@
 	t.Run("Success", func(t *testing.T) {
 		r := rand.New(rand.NewSource(22))
 		cid, _ := addRandomFile(t, r, ipfs)
-<<<<<<< HEAD
 		jid, err := fapi.PushStorageConfig(cid)
-		require.Nil(t, err)
-=======
-		jid, err := fapi.PushConfig(cid)
-		require.NoError(t, err)
->>>>>>> 3ee0be9b
+		require.NoError(t, err)
 		requireJobState(t, fapi, jid, ffs.Success)
 		requireStorageConfig(t, fapi, cid, nil)
 
@@ -313,13 +281,8 @@
 
 	ra := rand.New(rand.NewSource(22))
 	cid, data := addRandomFile(t, ra, ipfs)
-<<<<<<< HEAD
 	jid, err := fapi.PushStorageConfig(cid)
-	require.Nil(t, err)
-=======
-	jid, err := fapi.PushConfig(cid)
-	require.NoError(t, err)
->>>>>>> 3ee0be9b
+	require.NoError(t, err)
 	requireJobState(t, fapi, jid, ffs.Success)
 	requireStorageConfig(t, fapi, cid, nil)
 
@@ -363,15 +326,9 @@
 			ipfsAPI, _, fapi, cls := newAPI(t, rf)
 			defer cls()
 			cid, _ := addRandomFile(t, r, ipfsAPI)
-<<<<<<< HEAD
 			config := fapi.DefaultStorageConfig().WithColdFilRepFactor(rf)
 			jid, err := fapi.PushStorageConfig(cid, api.WithStorageConfig(config))
-			require.Nil(t, err)
-=======
-			config := fapi.GetDefaultCidConfig(cid).WithColdFilRepFactor(rf)
-			jid, err := fapi.PushConfig(cid, api.WithCidConfig(config))
 			require.NoError(t, err)
->>>>>>> 3ee0be9b
 			requireJobState(t, fapi, jid, ffs.Success)
 			requireStorageConfig(t, fapi, cid, &config)
 
@@ -388,13 +345,8 @@
 	ipfsAPI, _, fapi, cls := newAPI(t, 2)
 	defer cls()
 	cid, _ := addRandomFile(t, r, ipfsAPI)
-<<<<<<< HEAD
 	jid, err := fapi.PushStorageConfig(cid)
-	require.Nil(t, err)
-=======
-	jid, err := fapi.PushConfig(cid)
-	require.NoError(t, err)
->>>>>>> 3ee0be9b
+	require.NoError(t, err)
 	requireJobState(t, fapi, jid, ffs.Success)
 	requireStorageConfig(t, fapi, cid, nil)
 
@@ -403,15 +355,9 @@
 	require.Equal(t, 1, len(cinfo.Cold.Filecoin.Proposals))
 	firstProposal := cinfo.Cold.Filecoin.Proposals[0]
 
-<<<<<<< HEAD
 	config := fapi.DefaultStorageConfig().WithColdFilRepFactor(2)
 	jid, err = fapi.PushStorageConfig(cid, api.WithStorageConfig(config), api.WithOverride(true))
-	require.Nil(t, err)
-=======
-	config := fapi.GetDefaultCidConfig(cid).WithColdFilRepFactor(2)
-	jid, err = fapi.PushConfig(cid, api.WithCidConfig(config), api.WithOverride(true))
-	require.NoError(t, err)
->>>>>>> 3ee0be9b
+	require.NoError(t, err)
 	requireJobState(t, fapi, jid, ffs.Success)
 	requireStorageConfig(t, fapi, cid, &config)
 	cinfo, err = fapi.Show(cid)
@@ -427,15 +373,9 @@
 	defer cls()
 
 	cid, _ := addRandomFile(t, r, ipfsAPI)
-<<<<<<< HEAD
 	config := fapi.DefaultStorageConfig().WithColdFilRepFactor(2)
 	jid, err := fapi.PushStorageConfig(cid, api.WithStorageConfig(config))
-	require.Nil(t, err)
-=======
-	config := fapi.GetDefaultCidConfig(cid).WithColdFilRepFactor(2)
-	jid, err := fapi.PushConfig(cid, api.WithCidConfig(config))
-	require.NoError(t, err)
->>>>>>> 3ee0be9b
+	require.NoError(t, err)
 	requireJobState(t, fapi, jid, ffs.Success)
 	requireStorageConfig(t, fapi, cid, &config)
 
@@ -443,15 +383,9 @@
 	require.NoError(t, err)
 	require.Equal(t, 2, len(cinfo.Cold.Filecoin.Proposals))
 
-<<<<<<< HEAD
 	config = fapi.DefaultStorageConfig().WithColdFilRepFactor(1)
 	jid, err = fapi.PushStorageConfig(cid, api.WithStorageConfig(config), api.WithOverride(true))
-	require.Nil(t, err)
-=======
-	config = fapi.GetDefaultCidConfig(cid).WithColdFilRepFactor(1)
-	jid, err = fapi.PushConfig(cid, api.WithCidConfig(config), api.WithOverride(true))
-	require.NoError(t, err)
->>>>>>> 3ee0be9b
+	require.NoError(t, err)
 	requireJobState(t, fapi, jid, ffs.Success)
 	requireStorageConfig(t, fapi, cid, &config)
 
@@ -467,15 +401,9 @@
 
 	t.Run("ShortTime", func(t *testing.T) {
 		cid, _ := util.CidFromString("Qmc5gCcjYypU7y28oCALwfSvxCBskLuPKWpK4qpterKC7z")
-<<<<<<< HEAD
 		config := fapi.DefaultStorageConfig().WithHotIpfsAddTimeout(1)
 		jid, err := fapi.PushStorageConfig(cid, api.WithStorageConfig(config))
-		require.Nil(t, err)
-=======
-		config := fapi.GetDefaultCidConfig(cid).WithHotIpfsAddTimeout(1)
-		jid, err := fapi.PushConfig(cid, api.WithCidConfig(config))
-		require.NoError(t, err)
->>>>>>> 3ee0be9b
+		require.NoError(t, err)
 		requireJobState(t, fapi, jid, ffs.Failed)
 	})
 }
@@ -488,15 +416,9 @@
 	r := rand.New(rand.NewSource(22))
 	cid, _ := addRandomFile(t, r, ipfsAPI)
 	duration := int64(1234)
-<<<<<<< HEAD
 	config := fapi.DefaultStorageConfig().WithColdFilDealDuration(duration)
 	jid, err := fapi.PushStorageConfig(cid, api.WithStorageConfig(config))
-	require.Nil(t, err)
-=======
-	config := fapi.GetDefaultCidConfig(cid).WithColdFilDealDuration(duration)
-	jid, err := fapi.PushConfig(cid, api.WithCidConfig(config))
-	require.NoError(t, err)
->>>>>>> 3ee0be9b
+	require.NoError(t, err)
 	requireJobState(t, fapi, jid, ffs.Success)
 	requireStorageConfig(t, fapi, cid, &config)
 	cinfo, err := fapi.Show(cid)
@@ -516,13 +438,8 @@
 	excludedMiner := "t01000"
 	config := fapi.DefaultStorageConfig().WithColdFilExcludedMiners([]string{excludedMiner})
 
-<<<<<<< HEAD
 	jid, err := fapi.PushStorageConfig(cid, api.WithStorageConfig(config))
-	require.Nil(t, err)
-=======
-	jid, err := fapi.PushConfig(cid, api.WithCidConfig(config))
-	require.NoError(t, err)
->>>>>>> 3ee0be9b
+	require.NoError(t, err)
 	requireJobState(t, fapi, jid, ffs.Success)
 	requireStorageConfig(t, fapi, cid, &config)
 	cinfo, err := fapi.Show(cid)
@@ -541,13 +458,8 @@
 	trustedMiner := "t01001"
 	config := fapi.DefaultStorageConfig().WithColdFilTrustedMiners([]string{trustedMiner})
 
-<<<<<<< HEAD
 	jid, err := fapi.PushStorageConfig(cid, api.WithStorageConfig(config))
-	require.Nil(t, err)
-=======
-	jid, err := fapi.PushConfig(cid, api.WithCidConfig(config))
-	require.NoError(t, err)
->>>>>>> 3ee0be9b
+	require.NoError(t, err)
 	requireJobState(t, fapi, jid, ffs.Success)
 	requireStorageConfig(t, fapi, cid, &config)
 	cinfo, err := fapi.Show(cid)
@@ -585,13 +497,8 @@
 	countryFilter := []string{"Uruguay"}
 	config := fapi.DefaultStorageConfig().WithColdFilCountryCodes(countryFilter)
 
-<<<<<<< HEAD
 	jid, err := fapi.PushStorageConfig(cid, api.WithStorageConfig(config))
-	require.Nil(t, err)
-=======
-	jid, err := fapi.PushConfig(cid, api.WithCidConfig(config))
-	require.NoError(t, err)
->>>>>>> 3ee0be9b
+	require.NoError(t, err)
 	requireJobState(t, fapi, jid, ffs.Success)
 	requireStorageConfig(t, fapi, cid, &config)
 	cinfo, err := fapi.Show(cid)
@@ -618,25 +525,14 @@
 	r := rand.New(rand.NewSource(22))
 	cid, _ := addRandomFile(t, r, ipfs)
 
-<<<<<<< HEAD
 	config := fapi.DefaultStorageConfig().WithColdMaxPrice(400000000)
 	jid, err := fapi.PushStorageConfig(cid, api.WithStorageConfig(config))
-	require.Nil(t, err)
+	require.NoError(t, err)
 	requireJobState(t, fapi, jid, ffs.Failed)
 
 	config = fapi.DefaultStorageConfig().WithColdMaxPrice(600000000)
 	jid, err = fapi.PushStorageConfig(cid, api.WithStorageConfig(config), api.WithOverride(true))
-	require.Nil(t, err)
-=======
-	config := fapi.GetDefaultCidConfig(cid).WithColdMaxPrice(400000000)
-	jid, err := fapi.PushConfig(cid, api.WithCidConfig(config))
-	require.NoError(t, err)
-	requireJobState(t, fapi, jid, ffs.Failed)
-
-	config = fapi.GetDefaultCidConfig(cid).WithColdMaxPrice(600000000)
-	jid, err = fapi.PushConfig(cid, api.WithCidConfig(config), api.WithOverride(true))
-	require.NoError(t, err)
->>>>>>> 3ee0be9b
+	require.NoError(t, err)
 	requireJobState(t, fapi, jid, ffs.Success)
 	requireStorageConfig(t, fapi, cid, &config)
 	cinfo, err := fapi.Show(cid)
@@ -667,13 +563,8 @@
 			cid, _ := addRandomFile(t, r, ipfsAPI)
 			config := fapi.DefaultStorageConfig().WithColdEnabled(tt.ColdEnabled).WithHotEnabled(tt.HotEnabled)
 
-<<<<<<< HEAD
 			jid, err := fapi.PushStorageConfig(cid, api.WithStorageConfig(config))
-			require.Nil(t, err)
-=======
-			jid, err := fapi.PushConfig(cid, api.WithCidConfig(config))
 			require.NoError(t, err)
->>>>>>> 3ee0be9b
 
 			expectedJobState := ffs.Success
 			requireJobState(t, fapi, jid, expectedJobState)
@@ -744,26 +635,15 @@
 		cid, _ := addRandomFile(t, r, ipfsAPI)
 		config := fapi.DefaultStorageConfig()
 
-<<<<<<< HEAD
 		jid, err := fapi.PushStorageConfig(cid, api.WithStorageConfig(config))
-		require.Nil(t, err)
-=======
-		jid, err := fapi.PushConfig(cid, api.WithCidConfig(config))
-		require.NoError(t, err)
->>>>>>> 3ee0be9b
+		require.NoError(t, err)
 		requireJobState(t, fapi, jid, ffs.Success)
 		requireStorageConfig(t, fapi, cid, &config)
 		requireIpfsPinnedCid(ctx, t, cid, ipfsAPI)
 
-<<<<<<< HEAD
 		config = fapi.DefaultStorageConfig().WithHotEnabled(false)
 		jid, err = fapi.PushStorageConfig(cid, api.WithStorageConfig(config), api.WithOverride(true))
-		require.Nil(t, err)
-=======
-		config = fapi.GetDefaultCidConfig(cid).WithHotEnabled(false)
-		jid, err = fapi.PushConfig(cid, api.WithCidConfig(config), api.WithOverride(true))
-		require.NoError(t, err)
->>>>>>> 3ee0be9b
+		require.NoError(t, err)
 		requireJobState(t, fapi, jid, ffs.Success)
 		requireStorageConfig(t, fapi, cid, &config)
 		requireIpfsUnpinnedCid(ctx, t, cid, ipfsAPI)
@@ -777,26 +657,15 @@
 		cid, _ := addRandomFile(t, r, ipfsAPI)
 		config := fapi.DefaultStorageConfig().WithHotEnabled(false)
 
-<<<<<<< HEAD
 		jid, err := fapi.PushStorageConfig(cid, api.WithStorageConfig(config))
-		require.Nil(t, err)
-=======
-		jid, err := fapi.PushConfig(cid, api.WithCidConfig(config))
-		require.NoError(t, err)
->>>>>>> 3ee0be9b
+		require.NoError(t, err)
 		requireJobState(t, fapi, jid, ffs.Success)
 		requireStorageConfig(t, fapi, cid, &config)
 		requireIpfsUnpinnedCid(ctx, t, cid, ipfsAPI)
 
-<<<<<<< HEAD
 		config = fapi.DefaultStorageConfig().WithHotEnabled(true)
 		jid, err = fapi.PushStorageConfig(cid, api.WithStorageConfig(config), api.WithOverride(true))
-		require.Nil(t, err)
-=======
-		config = fapi.GetDefaultCidConfig(cid).WithHotEnabled(true)
-		jid, err = fapi.PushConfig(cid, api.WithCidConfig(config), api.WithOverride(true))
-		require.NoError(t, err)
->>>>>>> 3ee0be9b
+		require.NoError(t, err)
 		requireJobState(t, fapi, jid, ffs.Success)
 		requireStorageConfig(t, fapi, cid, &config)
 		requireIpfsPinnedCid(ctx, t, cid, ipfsAPI)
@@ -810,26 +679,15 @@
 		cid, _ := addRandomFile(t, r, ipfsAPI)
 		config := fapi.DefaultStorageConfig().WithColdEnabled(false)
 
-<<<<<<< HEAD
 		jid, err := fapi.PushStorageConfig(cid, api.WithStorageConfig(config))
-		require.Nil(t, err)
-=======
-		jid, err := fapi.PushConfig(cid, api.WithCidConfig(config))
-		require.NoError(t, err)
->>>>>>> 3ee0be9b
+		require.NoError(t, err)
 		requireJobState(t, fapi, jid, ffs.Success)
 		requireStorageConfig(t, fapi, cid, &config)
 		requireFilUnstored(ctx, t, client, cid)
 
-<<<<<<< HEAD
 		config = fapi.DefaultStorageConfig().WithHotEnabled(true)
 		jid, err = fapi.PushStorageConfig(cid, api.WithStorageConfig(config), api.WithOverride(true))
-		require.Nil(t, err)
-=======
-		config = fapi.GetDefaultCidConfig(cid).WithHotEnabled(true)
-		jid, err = fapi.PushConfig(cid, api.WithCidConfig(config), api.WithOverride(true))
-		require.NoError(t, err)
->>>>>>> 3ee0be9b
+		require.NoError(t, err)
 		requireJobState(t, fapi, jid, ffs.Success)
 		requireStorageConfig(t, fapi, cid, &config)
 		requireFilStored(ctx, t, client, cid)
@@ -843,26 +701,15 @@
 		cid, _ := addRandomFile(t, r, ipfsAPI)
 		config := fapi.DefaultStorageConfig().WithColdEnabled(false)
 
-<<<<<<< HEAD
 		jid, err := fapi.PushStorageConfig(cid, api.WithStorageConfig(config))
-		require.Nil(t, err)
-=======
-		jid, err := fapi.PushConfig(cid, api.WithCidConfig(config))
-		require.NoError(t, err)
->>>>>>> 3ee0be9b
+		require.NoError(t, err)
 		requireJobState(t, fapi, jid, ffs.Success)
 		requireStorageConfig(t, fapi, cid, &config)
 		requireFilUnstored(ctx, t, client, cid)
 
-<<<<<<< HEAD
 		config = fapi.DefaultStorageConfig().WithHotEnabled(true)
 		jid, err = fapi.PushStorageConfig(cid, api.WithStorageConfig(config), api.WithOverride(true))
-		require.Nil(t, err)
-=======
-		config = fapi.GetDefaultCidConfig(cid).WithHotEnabled(true)
-		jid, err = fapi.PushConfig(cid, api.WithCidConfig(config), api.WithOverride(true))
-		require.NoError(t, err)
->>>>>>> 3ee0be9b
+		require.NoError(t, err)
 		requireJobState(t, fapi, jid, ffs.Success)
 
 		// Yes, still stored in filecoin since deals can't be
@@ -897,15 +744,9 @@
 	ctx := context.Background()
 	cid, data := addRandomFile(t, ra, ipfsAPI)
 
-<<<<<<< HEAD
 	config := fapi.DefaultStorageConfig().WithHotEnabled(false).WithHotAllowUnfreeze(true)
 	jid, err := fapi.PushStorageConfig(cid, api.WithStorageConfig(config))
-	require.Nil(t, err)
-=======
-	config := fapi.GetDefaultCidConfig(cid).WithHotEnabled(false).WithHotAllowUnfreeze(true)
-	jid, err := fapi.PushConfig(cid, api.WithCidConfig(config))
-	require.NoError(t, err)
->>>>>>> 3ee0be9b
+	require.NoError(t, err)
 	requireJobState(t, fapi, jid, ffs.Success)
 	requireStorageConfig(t, fapi, cid, &config)
 
@@ -915,13 +756,8 @@
 	err = ipfsAPI.Dag().Remove(ctx, cid)
 	require.NoError(t, err)
 	config = config.WithHotEnabled(true)
-<<<<<<< HEAD
 	jid, err = fapi.PushStorageConfig(cid, api.WithStorageConfig(config), api.WithOverride(true))
-	require.Nil(t, err)
-=======
-	jid, err = fapi.PushConfig(cid, api.WithCidConfig(config), api.WithOverride(true))
-	require.NoError(t, err)
->>>>>>> 3ee0be9b
+	require.NoError(t, err)
 	requireJobState(t, fapi, jid, ffs.Success)
 	requireStorageConfig(t, fapi, cid, &config)
 
@@ -942,15 +778,9 @@
 	cid, _ := addRandomFile(t, ra, ipfsAPI)
 
 	renewThreshold := 12600
-<<<<<<< HEAD
 	config := fapi.DefaultStorageConfig().WithColdFilDealDuration(int64(100)).WithColdFilRenew(true, renewThreshold)
 	jid, err := fapi.PushStorageConfig(cid, api.WithStorageConfig(config))
-	require.Nil(t, err)
-=======
-	config := fapi.GetDefaultCidConfig(cid).WithColdFilDealDuration(int64(100)).WithColdFilRenew(true, renewThreshold)
-	jid, err := fapi.PushConfig(cid, api.WithCidConfig(config))
-	require.NoError(t, err)
->>>>>>> 3ee0be9b
+	require.NoError(t, err)
 	requireJobState(t, fapi, jid, ffs.Success)
 	requireStorageConfig(t, fapi, cid, &config)
 
@@ -995,28 +825,17 @@
 	cid, _ := addRandomFile(t, ra, ipfsAPI)
 
 	renewThreshold := 12600
-<<<<<<< HEAD
 	config := fapi.DefaultStorageConfig().WithColdFilDealDuration(int64(100)).WithColdFilRenew(true, renewThreshold).WithColdFilRepFactor(2)
 	jid, err := fapi.PushStorageConfig(cid, api.WithStorageConfig(config))
-	require.Nil(t, err)
-=======
-	config := fapi.GetDefaultCidConfig(cid).WithColdFilDealDuration(int64(100)).WithColdFilRenew(true, renewThreshold).WithColdFilRepFactor(2)
-	jid, err := fapi.PushConfig(cid, api.WithCidConfig(config))
-	require.NoError(t, err)
->>>>>>> 3ee0be9b
+	require.NoError(t, err)
 	requireJobState(t, fapi, jid, ffs.Success)
 	requireStorageConfig(t, fapi, cid, &config)
 
 	// Now decrease RepFactor to 1, so the renewal should consider this.
 	// Both now active deals shouldn't be renewed, only one of them.
 	config = config.WithColdFilRepFactor(1)
-<<<<<<< HEAD
 	jid, err = fapi.PushStorageConfig(cid, api.WithStorageConfig(config), api.WithOverride(true))
-	require.Nil(t, err)
-=======
-	jid, err = fapi.PushConfig(cid, api.WithCidConfig(config), api.WithOverride(true))
-	require.NoError(t, err)
->>>>>>> 3ee0be9b
+	require.NoError(t, err)
 	requireJobState(t, fapi, jid, ffs.Success)
 	requireStorageConfig(t, fapi, cid, &config)
 
@@ -1174,15 +993,9 @@
 	require.Equal(t, api.ErrReplacedCidNotFound, err)
 
 	// Test tipical case
-<<<<<<< HEAD
 	config := fapi.DefaultStorageConfig().WithColdEnabled(false)
 	jid, err := fapi.PushStorageConfig(c1, api.WithStorageConfig(config))
-	require.Nil(t, err)
-=======
-	config := fapi.GetDefaultCidConfig(c1).WithColdEnabled(false)
-	jid, err := fapi.PushConfig(c1, api.WithCidConfig(config))
-	require.NoError(t, err)
->>>>>>> 3ee0be9b
+	require.NoError(t, err)
 	requireJobState(t, fapi, jid, ffs.Success)
 	requireStorageConfig(t, fapi, c1, &config)
 
@@ -1223,15 +1036,9 @@
 
 		r := rand.New(rand.NewSource(22))
 		c1, _ := addRandomFile(t, r, ipfs)
-<<<<<<< HEAD
 		config := fapi.DefaultStorageConfig().WithColdEnabled(false)
 		jid, err := fapi.PushStorageConfig(c1, api.WithStorageConfig(config))
-		require.Nil(t, err)
-=======
-		config := fapi.GetDefaultCidConfig(c1).WithColdEnabled(false)
-		jid, err := fapi.PushConfig(c1, api.WithCidConfig(config))
-		require.NoError(t, err)
->>>>>>> 3ee0be9b
+		require.NoError(t, err)
 		requireJobState(t, fapi, jid, ffs.Success)
 		requireStorageConfig(t, fapi, c1, &config)
 
@@ -1255,15 +1062,9 @@
 	r := rand.New(rand.NewSource(22))
 	c1, _ := addRandomFile(t, r, ipfs)
 
-<<<<<<< HEAD
 	config := fapi.DefaultStorageConfig().WithColdEnabled(false)
 	jid, err := fapi.PushStorageConfig(c1, api.WithStorageConfig(config))
-	require.Nil(t, err)
-=======
-	config := fapi.GetDefaultCidConfig(c1).WithColdEnabled(false)
-	jid, err := fapi.PushConfig(c1, api.WithCidConfig(config))
-	require.NoError(t, err)
->>>>>>> 3ee0be9b
+	require.NoError(t, err)
 	requireJobState(t, fapi, jid, ffs.Success)
 	requireStorageConfig(t, fapi, c1, &config)
 
@@ -1276,13 +1077,8 @@
 	require.NoError(t, err)
 
 	err = fapi.Remove(c1)
-<<<<<<< HEAD
-	require.Nil(t, err)
+	require.NoError(t, err)
 	_, err = fapi.GetStorageConfig(c1)
-=======
-	require.NoError(t, err)
-	_, err = fapi.GetCidConfig(c1)
->>>>>>> 3ee0be9b
 	require.Equal(t, api.ErrNotFound, err)
 }
 
@@ -1405,13 +1201,8 @@
 	// sector size. This should make the deal fail on the miner.
 	c1, _ := addRandomFileSize(t, r, ipfs, 2000)
 
-<<<<<<< HEAD
 	jid, err := fapi.PushStorageConfig(c1)
-	require.Nil(t, err)
-=======
-	jid, err := fapi.PushConfig(c1)
-	require.NoError(t, err)
->>>>>>> 3ee0be9b
+	require.NoError(t, err)
 	job := requireJobState(t, fapi, jid, ffs.Failed)
 	require.NotEmpty(t, job.ErrCause)
 	require.Len(t, job.DealErrors, 1)
@@ -1428,13 +1219,8 @@
 
 	r := rand.New(rand.NewSource(22))
 	c, _ := addRandomFile(t, r, ipfs)
-<<<<<<< HEAD
 	jid, err := fapi.PushStorageConfig(c)
-	require.Nil(t, err)
-=======
-	jid, err := fapi.PushConfig(c)
-	require.NoError(t, err)
->>>>>>> 3ee0be9b
+	require.NoError(t, err)
 	job := requireJobState(t, fapi, jid, ffs.Success)
 
 	ctx, cancel := context.WithTimeout(context.Background(), time.Millisecond*100)
@@ -1474,13 +1260,8 @@
 
 	r := rand.New(rand.NewSource(22))
 	c, _ := addRandomFile(t, r, ipfs)
-<<<<<<< HEAD
 	jid, err := fapi.PushStorageConfig(c)
-	require.Nil(t, err)
-=======
-	jid, err := fapi.PushConfig(c)
-	require.NoError(t, err)
->>>>>>> 3ee0be9b
+	require.NoError(t, err)
 
 	time.Sleep(time.Second * 3)
 	ds2, err := ds.Clone()
@@ -1509,13 +1290,8 @@
 	jids := make([]ffs.JobID, n)
 	for i := 0; i < n; i++ {
 		cid, _ := addRandomFile(t, r, ipfs)
-<<<<<<< HEAD
 		jid, err := fapi.PushStorageConfig(cid)
-		require.Nil(t, err)
-=======
-		jid, err := fapi.PushConfig(cid)
-		require.NoError(t, err)
->>>>>>> 3ee0be9b
+		require.NoError(t, err)
 		cids[i] = cid
 		jids[i] = jid
 		// Add some sleep time to avoid all of them
@@ -1541,13 +1317,8 @@
 	defer cls()
 
 	cid, _ := addRandomFile(t, r, ipfsAPI)
-<<<<<<< HEAD
 	jid, err := fapi.PushStorageConfig(cid)
-	require.Nil(t, err)
-=======
-	jid, err := fapi.PushConfig(cid)
-	require.NoError(t, err)
->>>>>>> 3ee0be9b
+	require.NoError(t, err)
 	requireJobState(t, fapi, jid, ffs.Executing)
 	time.Sleep(time.Second * 2)
 

package filcold

import (
	"context"
	"errors"
	"fmt"
	"time"

	"github.com/filecoin-project/go-fil-markets/retrievalmarket"
	"github.com/filecoin-project/go-fil-markets/storagemarket"
	"github.com/filecoin-project/lotus/api"
	"github.com/ipfs/go-cid"
	logger "github.com/ipfs/go-log/v2"
	iface "github.com/ipfs/interface-go-ipfs-core"
	"github.com/textileio/powergate/deals"
	"github.com/textileio/powergate/deals/module"
	dealsModule "github.com/textileio/powergate/deals/module"
	"github.com/textileio/powergate/ffs"
	"github.com/textileio/powergate/lotus"
)

const (
	unsyncedThreshold = 10
)

var (
	log = logger.Logger("ffs-filcold")
)

// FilCold is a ColdStorage implementation which saves data in the Filecoin network.
// It assumes the underlying Filecoin client has access to an IPFS node where data is stored.
type FilCold struct {
	ms             ffs.MinerSelector
	dm             *dealsModule.Module
	ipfs           iface.CoreAPI
	chain          FilChain
	l              ffs.JobLogger
	lsm            *lotus.SyncMonitor
	minPieceSize   uint64
	semaphDealPrep chan struct{}
}

var _ ffs.ColdStorage = (*FilCold)(nil)

// FilChain is an abstraction of a Filecoin node to get information of the network.
type FilChain interface {
	GetHeight(context.Context) (uint64, error)
}

// New returns a new FilCold instance.
func New(ms ffs.MinerSelector, dm *dealsModule.Module, ipfs iface.CoreAPI, chain FilChain, l ffs.JobLogger, lsm *lotus.SyncMonitor, minPieceSize uint64, maxParallelDealPreparing int) *FilCold {
	return &FilCold{
		ms:             ms,
		dm:             dm,
		ipfs:           ipfs,
		chain:          chain,
		l:              l,
		lsm:            lsm,
		minPieceSize:   minPieceSize,
		semaphDealPrep: make(chan struct{}, maxParallelDealPreparing),
	}
}

// Fetch fetches the stored Cid data.The data will be considered available
// to the underlying blockstore.
func (fc *FilCold) Fetch(ctx context.Context, pyCid cid.Cid, piCid *cid.Cid, waddr string, miners []string, maxPrice uint64, selector string) (ffs.FetchInfo, error) {
	miner, events, err := fc.dm.Fetch(ctx, waddr, pyCid, piCid, miners)
	if err != nil {
		return ffs.FetchInfo{}, fmt.Errorf("fetching from deal module: %s", err)
	}
	var fundsSpent uint64
	for e := range events {
		if e.Err != "" {
			return ffs.FetchInfo{}, fmt.Errorf("event error in retrieval progress: %s", e.Err)
		}
		strEvent := retrievalmarket.ClientEvents[e.Event]
		strDealStatus := retrievalmarket.DealStatuses[e.Status]
		fc.l.Log(ctx, "Event: %s, bytes received %d, funds spent: %d attoFil, status: %s ", strEvent, e.BytesReceived, e.FundsSpent, strDealStatus)
		fundsSpent = e.FundsSpent.Uint64()
	}
	return ffs.FetchInfo{RetrievedMiner: miner, FundsSpent: fundsSpent}, nil
}

func (fc *FilCold) calculatePieceSize(ctx context.Context, c cid.Cid) (api.DataSize, error) {
	// Limiting deal size calculation since is very resource intensive.
	// In the next Lotus version (v1.1.3) a new API will be used which also calculates
	// CommP, so we can help Lotus avoid recalculating size and CommP when deals are made.
	select {
	case fc.semaphDealPrep <- struct{}{}:
	case <-ctx.Done():
		return api.DataSize{}, fmt.Errorf("canceled by context")
	}
	defer func() { <-fc.semaphDealPrep }()
	for {
		if fc.lsm.SyncHeightDiff() < unsyncedThreshold {
			break
		}
		log.Warnf("backpressure from unsynced Lotus node")
		select {
		case <-ctx.Done():
			return api.DataSize{}, fmt.Errorf("canceled by context")
		case <-time.After(time.Minute):
		}
	}

	size, err := fc.dm.CalculatePieceSize(ctx, c)
	if err != nil {
		return api.DataSize{}, fmt.Errorf("getting cid cummulative size: %s", err)
	}
	return size, nil
}

// Store stores a Cid in Filecoin considering the configuration provided. The Cid is retrieved using
// the DAGService registered on instance creation. It returns a slice of ProposalCids that were correctly
// started, and a slice of with Proposal Cids rejected. Returned proposed deals can be tracked
// with the WaitForDeal API.
func (fc *FilCold) Store(ctx context.Context, c cid.Cid, cfg ffs.FilConfig) ([]cid.Cid, []ffs.DealError, uint64, error) {
	fc.l.Log(ctx, "Calculating piece size...")
	size, err := fc.calculatePieceSize(ctx, c)
	if err != nil {
		return nil, nil, 0, fmt.Errorf("getting cid cummulative size: %s", err)
	}
	fc.l.Log(ctx, "Calculated piece size is %d MiB.", size.PieceSize/1024/1024)
	pieceSize := uint64(size.PieceSize)

	if pieceSize < fc.minPieceSize {
		return nil, nil, 0, fmt.Errorf("Piece size is below allowed minimum %d MiB", fc.minPieceSize/1024/1024)
	}
	f := ffs.MinerSelectorFilter{
		ExcludedMiners: cfg.ExcludedMiners,
		CountryCodes:   cfg.CountryCodes,
		TrustedMiners:  cfg.TrustedMiners,
		MaxPrice:       cfg.MaxPrice,
		PieceSize:      pieceSize,
	}
	cfgs, err := makeDealConfigs(fc.ms, cfg.RepFactor, f, cfg.FastRetrieval, cfg.DealStartOffset)
	if err != nil {
		return nil, nil, 0, fmt.Errorf("making deal configs: %s", err)
	}

	okDeals, failedStartingDeals, err := fc.makeDeals(ctx, c, pieceSize, cfgs, cfg)
	if err != nil {
		return nil, nil, 0, fmt.Errorf("starting deals: %s", err)
	}
	return okDeals, failedStartingDeals, pieceSize, nil
}

// IsFilDealActive returns true if a deal is considered active on-chain, false otherwise.
func (fc *FilCold) IsFilDealActive(ctx context.Context, proposalCid cid.Cid) (bool, error) {
	status, err := fc.dm.GetDealStatus(ctx, proposalCid)
	if err == module.ErrDealNotFound {
		return false, nil
	}
	if err != nil {
		return false, fmt.Errorf("getting deal state for %s: %s", proposalCid, err)
	}
	return status == storagemarket.StorageDealActive, nil
}

// EnsureRenewals analyzes a FilInfo state for a Cid and executes renewals considering the FilConfig desired configuration.
// Deal status updates are sent on the provided dealUpdates channel.
// The caller should close the channel once all calls to EnsureRenewals have returned.
// It returns an updated FilInfo for the Cid. All prevous Proposals in the received FilInfo are kept, only flagging the ones
// that got renewed with Renewed=true. New deals from renewals are added to the returned FilInfo.
// Note: Most probably all this code should change in the future, when Filecoin supports telling the miner which deal is about to
// expire that we're interested in extending the deal duration. Now we should make a new deal from scratch (send data, etc).
func (fc *FilCold) EnsureRenewals(ctx context.Context, c cid.Cid, inf ffs.FilInfo, cfg ffs.FilConfig, dealFinalityTimeout time.Duration, dealUpdates chan deals.StorageDealInfo) (ffs.FilInfo, []ffs.DealError, error) {
	height, err := fc.chain.GetHeight(ctx)
	if err != nil {
		return ffs.FilInfo{}, nil, fmt.Errorf("get current filecoin height: %s", err)
	}

	var renewable []ffs.FilStorage
	for _, p := range inf.Proposals {
		// If this deal was already renewed, we can ignore it will
		// soon expire since we already handled it.
		if p.Renewed {
			continue
		}
		// In imported deals data, we might have missing information
		// about start and/or duration. If that's the case, ignore
		// them.
		if p.StartEpoch == 0 || p.Duration == 0 {
			continue
		}
		expiry := int64(p.StartEpoch) + p.Duration
		renewalHeight := expiry - int64(cfg.Renew.Threshold)
		if uint64(renewalHeight) <= height {
			renewable = append(renewable, p)
		}
	}

	// Calculate how many active deals aren't expiring soon.
	youngActiveDeals := len(inf.Proposals) - len(renewable)
	// Calculate how many of the renewable (soon to be expired) deals should be renewed
	// so we have the desired RepFactor.
	numToBeRenewed := cfg.RepFactor - youngActiveDeals
	if numToBeRenewed <= 0 {
		// Nothing to be renewed to ensure RepFactor,
		// most prob the RepFactor was decreased.
		return inf, nil, nil
	}
	if numToBeRenewed > len(renewable) {
		// We need even more deals than renewable to ensure RepFactor,
		// that's job of the repair module. We renew as many as can be
		// renewed.
		numToBeRenewed = len(renewable)
	}

	newInf := ffs.FilInfo{
		DataCid:   inf.DataCid,
		Size:      inf.Size,
		Proposals: make([]ffs.FilStorage, len(inf.Proposals)),
	}
	for i, p := range inf.Proposals {
		newInf.Proposals[i] = p
	}

	// Manually imported doesn't provide the piece size.
	// Re-calculate it if necessary. If present, just re-use that value.
	if inf.Size == 0 {
		pieceSize, err := fc.calculatePieceSize(ctx, inf.DataCid)
		if err != nil {
			return ffs.FilInfo{}, nil, fmt.Errorf("can't recalculate piece size: %s", err)
		}
		inf.Size = uint64(pieceSize.PieceSize)
	}

	toRenew := renewable[:numToBeRenewed]
	var newDealErrors []ffs.DealError
	for i, p := range toRenew {
		var dealError ffs.DealError
		newProposal, err := fc.renewDeal(ctx, c, inf.Size, p, cfg, dealFinalityTimeout, dealUpdates)
		if err != nil {
			if errors.As(err, &dealError) {
				newDealErrors = append(newDealErrors, dealError)
				continue
			}
			continue
		}
		newInf.Proposals = append(newInf.Proposals, newProposal)
		newInf.Proposals[i].Renewed = true
	}

	return newInf, newDealErrors, nil
}

<<<<<<< HEAD
func (fc *FilCold) renewDeal(ctx context.Context, c cid.Cid, size uint64, p ffs.FilStorage, fcfg ffs.FilConfig, waitDealTimeout time.Duration, dealUpdates chan deals.StorageDealInfo) (ffs.FilStorage, error) {
=======
func (fc *FilCold) renewDeal(ctx context.Context, c cid.Cid, pieceSize uint64, p ffs.FilStorage, fcfg ffs.FilConfig, waitDealTimeout time.Duration) (ffs.FilStorage, error) {
>>>>>>> 564db8f0
	f := ffs.MinerSelectorFilter{
		ExcludedMiners: fcfg.ExcludedMiners,
		CountryCodes:   fcfg.CountryCodes,
		TrustedMiners:  []string{p.Miner},
		MaxPrice:       fcfg.MaxPrice,
		PieceSize:      pieceSize,
	}
	dealConfig, err := makeDealConfigs(fc.ms, 1, f, fcfg.FastRetrieval, fcfg.DealStartOffset)
	if err != nil {
		return ffs.FilStorage{}, fmt.Errorf("making new deal config: %s", err)
	}

	okDeals, failedStartedDeals, err := fc.makeDeals(ctx, c, pieceSize, dealConfig, fcfg)
	if err != nil {
		return ffs.FilStorage{}, fmt.Errorf("executing renewed deal: %s", err)
	}
	if len(okDeals) == 0 {
		if len(failedStartedDeals) != 1 {
			return ffs.FilStorage{}, fmt.Errorf("failed started deals must be of size 1, this should never happen")
		}
		fc.l.Log(ctx, "Starting renewal deal proposal failed: %s", failedStartedDeals[0].Message)
		return ffs.FilStorage{}, failedStartedDeals[0]
	}

	var dealError ffs.DealError
	okDeal, err := fc.WaitForDeal(ctx, c, okDeals[0], waitDealTimeout, dealUpdates)
	if err != nil && !errors.As(err, &dealError) {
		return ffs.FilStorage{}, ffs.DealError{ProposalCid: c, Message: fmt.Sprintf("waiting for renew deal: %s", err)}
	}
	return okDeal, err
}

// makeDeals starts deals with the specified miners. It returns a slice with all the ProposalCids
// that were started successfully, and a slice of DealError with deals that failed to be started.
func (fc *FilCold) makeDeals(ctx context.Context, c cid.Cid, size uint64, cfgs []deals.StorageDealConfig, fcfg ffs.FilConfig) ([]cid.Cid, []ffs.DealError, error) {
	fc.l.Log(ctx, "Entering deal execution queue...")
	// In the next Lotus release (v1.1.3), we'll be able to remove this limiting
	// since we can avoid creating deals recompute the deal size and CommP. Since
	// that isn't ready yet, starting a deal is very resource intensive so put a cap for now.
	select {
	case fc.semaphDealPrep <- struct{}{}:
	case <-ctx.Done():
		return nil, nil, fmt.Errorf("canceled by context")
	}
	defer func() { <-fc.semaphDealPrep }()
	for {
		if fc.lsm.SyncHeightDiff() < unsyncedThreshold {
			break
		}
		log.Warnf("lotus backpressure from unsynced node")
		select {
		case <-ctx.Done():
			return nil, nil, fmt.Errorf("canceled by context")
		case <-time.After(time.Minute):
		}
	}

	for _, cfg := range cfgs {
		fc.l.Log(ctx, "Proposing deal to miner %s with %d attoFIL per epoch...", cfg.Miner, cfg.EpochPrice)
	}

	sres, err := fc.dm.Store(ctx, fcfg.Addr, c, size, cfgs, uint64(fcfg.DealMinDuration))
	if err != nil {
		return nil, nil, fmt.Errorf("storing deals in deal module: %s", err)
	}
	var okDeals []cid.Cid
	var failedDeals []ffs.DealError
	for _, r := range sres {
		if !r.Success {
			fc.l.Log(ctx, "Proposal with miner %s failed: %s", r.Config.Miner, r.Message)
			log.Warnf("failed store result: %s", r.Message)
			de := ffs.DealError{
				ProposalCid: r.ProposalCid,
				Message:     r.Message,
				Miner:       r.Config.Miner,
			}
			failedDeals = append(failedDeals, de)
			continue
		}
		okDeals = append(okDeals, r.ProposalCid)
	}
	return okDeals, failedDeals, nil
}

// WaitForDeal blocks the provided Deal Proposal reaches a final state.
// Deal status updates are sent on the provided dealUpdates channel.
// The caller should close the channel once all calls to WaitForDeal have returned.
// If the deal finishes successfully it returns a FilStorage result.
// If the deal finished with error, it returns a ffs.DealError error
// result, so it should be considered in error handling.
func (fc *FilCold) WaitForDeal(ctx context.Context, c cid.Cid, proposal cid.Cid, timeout time.Duration, dealUpdates chan deals.StorageDealInfo) (ffs.FilStorage, error) {
	ctx, cancel := context.WithCancel(ctx)
	defer cancel()
	chDi, err := fc.dm.Watch(ctx, []cid.Cid{proposal})
	if err != nil {
		return ffs.FilStorage{}, fmt.Errorf("watching proposals in deals module: %s", err)
	}

	var last deals.StorageDealInfo
Loop:
	for {
		select {
		case <-time.After(timeout):
			msg := fmt.Sprintf("DealID %d with miner %s tracking timed out after waiting for %.0f hours.", last.DealID, last.Miner, timeout.Hours())
			fc.l.Log(ctx, msg)
			return ffs.FilStorage{}, ffs.DealError{ProposalCid: proposal, Miner: last.Miner, Message: msg}
		case di, ok := <-chDi:
			if !ok {
				break Loop
			}
			last = di
			select {
			case dealUpdates <- di:
			default:
				log.Warnf("slow receiver for deal updates for %s", c)
			}
			switch di.StateID {
			case storagemarket.StorageDealActive:
				activeProposal := ffs.FilStorage{
					ProposalCid:     di.ProposalCid,
					PieceCid:        di.PieceCID,
					Duration:        int64(di.Duration),
					Miner:           di.Miner,
					ActivationEpoch: di.ActivationEpoch,
					StartEpoch:      di.StartEpoch,
					EpochPrice:      di.PricePerEpoch,
				}
				fc.l.Log(ctx, "Deal %d with miner %s is active on-chain", di.DealID, di.Miner)

				return activeProposal, nil
			case storagemarket.StorageDealError, storagemarket.StorageDealFailing:
				log.Errorf("deal %d & proposal %s failed with state %s: %s", di.DealID, proposal, storagemarket.DealStates[di.StateID], di.Message)
				fc.l.Log(ctx, "DealID %d with miner %s failed and won't be active on-chain: %s", di.DealID, di.Miner, di.Message)

				return ffs.FilStorage{}, ffs.DealError{ProposalCid: di.ProposalCid, Miner: di.Miner, Message: di.Message}
			default:
				if di.DealID != 0 {
					fc.l.Log(ctx, "Deal %d with miner %s changed state to %s", di.DealID, di.Miner, storagemarket.DealStates[di.StateID])
				} else {
					fc.l.Log(ctx, "Deal with miner %s changed state to %s", di.Miner, storagemarket.DealStates[di.StateID])
				}
			}
		}
	}
	return ffs.FilStorage{}, fmt.Errorf("aborted due to cancellation")
}

func makeDealConfigs(ms ffs.MinerSelector, cntMiners int, f ffs.MinerSelectorFilter, fastRetrieval bool, dealStartOffset int64) ([]deals.StorageDealConfig, error) {
	mps, err := ms.GetMiners(cntMiners, f)
	if err != nil {
		return nil, fmt.Errorf("getting miners from minerselector: %s", err)
	}
	res := make([]deals.StorageDealConfig, len(mps))
	for i, m := range mps {
		res[i] = deals.StorageDealConfig{
			Miner:           m.Addr,
			EpochPrice:      m.EpochPrice,
			FastRetrieval:   fastRetrieval,
			DealStartOffset: dealStartOffset,
		}
	}
	return res, nil
}<|MERGE_RESOLUTION|>--- conflicted
+++ resolved
@@ -245,11 +245,7 @@
 	return newInf, newDealErrors, nil
 }
 
-<<<<<<< HEAD
-func (fc *FilCold) renewDeal(ctx context.Context, c cid.Cid, size uint64, p ffs.FilStorage, fcfg ffs.FilConfig, waitDealTimeout time.Duration, dealUpdates chan deals.StorageDealInfo) (ffs.FilStorage, error) {
-=======
-func (fc *FilCold) renewDeal(ctx context.Context, c cid.Cid, pieceSize uint64, p ffs.FilStorage, fcfg ffs.FilConfig, waitDealTimeout time.Duration) (ffs.FilStorage, error) {
->>>>>>> 564db8f0
+func (fc *FilCold) renewDeal(ctx context.Context, c cid.Cid, pieceSize uint64, p ffs.FilStorage, fcfg ffs.FilConfig, waitDealTimeout time.Duration, dealUpdates chan deals.StorageDealInfo) (ffs.FilStorage, error) {
 	f := ffs.MinerSelectorFilter{
 		ExcludedMiners: fcfg.ExcludedMiners,
 		CountryCodes:   fcfg.CountryCodes,

--- conflicted
+++ resolved
@@ -343,7 +343,7 @@
 		currentState := make(map[cid.Cid]*api.DealInfo)
 
 		makeClientAndNotify := func() error {
-			client, cls, err := m.clientBuilder()
+			client, cls, err := m.clientBuilder(ctx)
 			if err != nil {
 				return fmt.Errorf("creating lotus client: %s", err)
 			}
@@ -366,19 +366,9 @@
 			case <-ctx.Done():
 				return
 			case <-time.After(m.pollDuration):
-<<<<<<< HEAD
 				if err := makeClientAndNotify(); err != nil {
 					log.Errorf("creating lotus client and notifying: %s", err)
 					return
-=======
-				api, cls, err := m.clientBuilder(ctx)
-				if err != nil {
-					log.Errorf("creating lotus client: %s", err)
-					continue
-				}
-				if err := notifyChanges(ctx, api, currentState, proposals, ch); err != nil {
-					log.Errorf("pushing new proposal states: %s", err)
->>>>>>> 564db8f0
 				}
 			}
 		}

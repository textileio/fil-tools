package deals

import (
	"context"
	"fmt"
	"io"
	"io/ioutil"
	"os"
	"path/filepath"
	"reflect"
	"time"

	"github.com/ipfs/go-cid"
	"github.com/ipfs/go-datastore"
	logging "github.com/ipfs/go-log"
	"github.com/textileio/filecoin/lotus/types"
)

const (
	initialWait      = time.Second * 5
	chanWriteTimeout = time.Second
)

var (
	ErrCidIsNotImported = fmt.Errorf("data should be imported before staring a deal")

	log = logging.Logger("deals")
)

<<<<<<< HEAD
// API interacts with a Filecoin full-node
type API interface {
	ClientStartDeal(ctx context.Context, data cid.Cid, addr string, miner string, epochPrice types.BigInt, blocksDuration uint64) (*cid.Cid, error)
	ClientImport(ctx context.Context, path string) (cid.Cid, error)
	ClientGetDealInfo(context.Context, cid.Cid) (*types.DealInfo, error)
	ChainNotify(context.Context) (<-chan []*types.HeadChange, error)
	StateListMiners(context.Context, *types.TipSet) ([]string, error)
	ClientQueryAsk(ctx context.Context, p peer.ID, miner string) (*types.SignedStorageAsk, error)
	StateMinerPeerID(ctx context.Context, m string, ts *types.TipSet) (peer.ID, error)
}

// Module exposes storage, monitoring, and Asks from the market.
type Module struct {
=======
// DealModule exposes storage, monitoring, and Asks from the market.
type DealModule struct {
>>>>>>> 8f872bc4
	api            API
	ds             datastore.Datastore
	basePathImport string
}

// DealConfig contains information about a proposal for a particular miner
type DealConfig struct {
	Miner      string
	EpochPrice types.BigInt
}

// DealInfo contains information about a proposal storage deal
type DealInfo struct {
	ProposalCid cid.Cid
	StateID     uint64
	StateName   string
	Miner       string

	PieceRef []byte
	Size     uint64

	PricePerEpoch types.BigInt
	Duration      uint64
}

// API interacts with a Filecoin full-node
type API interface {
	ClientStartDeal(ctx context.Context, data cid.Cid, addr string, miner string, epochPrice types.BigInt, blocksDuration uint64) (*cid.Cid, error)
	ClientImport(ctx context.Context, path string) (cid.Cid, error)
	ClientGetDealInfo(context.Context, cid.Cid) (*types.DealInfo, error)
	ChainNotify(context.Context) (<-chan []*types.HeadChange, error)
}

// New creates a new deal module
<<<<<<< HEAD
func New(api API, ds datastore.Datastore) *Module {
=======
func New(api API, ds datastore.Datastore) *DealModule {
>>>>>>> 8f872bc4
	// can't avoid home base path, ipfs checks: cannot add filestore references outside ipfs root (home folder)
	home, err := os.UserHomeDir()
	if err != nil {
		panic(err)
	}
<<<<<<< HEAD
	ctx, cancel := context.WithCancel(context.Background())
	dm := &Module{
=======
	dm := &DealModule{
>>>>>>> 8f872bc4
		api:            api,
		ds:             ds,
		basePathImport: filepath.Join(home, "textilefc"),
	}
	return dm
}

<<<<<<< HEAD
// Close closes the deal module
func (d *Module) Close() {
	d.lock.Lock()
	defer d.lock.Unlock()
	if d.stateClosed {
		return
	}
	d.cancel()
	<-d.closed
	d.stateClosed = true
}

=======
>>>>>>> 8f872bc4
// Store creates a proposal deal for data using wallet addr to all miners indicated
// by dealConfigs for duration epochs
func (d *Module) Store(ctx context.Context, addr string, data io.Reader, dealConfigs []DealConfig, duration uint64) ([]cid.Cid, []DealConfig, error) {
	tmpF, err := ioutil.TempFile(d.basePathImport, "import-*")
	if err != nil {
		return nil, nil, fmt.Errorf("error when creating tmpfile: %s", err)
	}
	defer os.Remove(tmpF.Name())
	defer tmpF.Close()
	if _, err := io.Copy(tmpF, data); err != nil {
		return nil, nil, fmt.Errorf("error when copying data to tmpfile: %s", err)
	}
	dataCid, err := d.api.ClientImport(ctx, tmpF.Name())
	if err != nil {
		return nil, nil, fmt.Errorf("error when importing data: %s", err)
	}

	var proposals []cid.Cid
	var failed []DealConfig
	for _, dconfig := range dealConfigs {
		if err != nil {
			log.Errorf("miner addr is invalid %v: %s", dconfig, err)
			failed = append(failed, dconfig)
			continue
		}
		proposal, err := d.api.ClientStartDeal(ctx, dataCid, addr, dconfig.Miner, dconfig.EpochPrice, duration)
		if err != nil {
			log.Errorf("error when starting deal with %v: %s", dconfig, err)
			failed = append(failed, dconfig)
			continue
		}
		proposals = append(proposals, *proposal)
	}
	return proposals, failed, nil
}

// Watch returnas a channel with state changes of indicated proposals
func (d *Module) Watch(ctx context.Context, proposals []cid.Cid) (<-chan DealInfo, error) {
	ch := make(chan DealInfo)
	w, err := d.api.ChainNotify(ctx)
	if err != nil {
		return nil, fmt.Errorf("error when listening to chain changes: %s", err)
	}
	go func() {
		defer close(ch)

		currentState := make(map[cid.Cid]types.DealInfo)
		tout := time.After(initialWait)
		for {
			select {
			case <-ctx.Done():
				return
			case <-tout:
				if err := d.pushNewChanges(ctx, currentState, proposals, ch); err != nil {
					log.Errorf("error when pushing new proposal states: %s", err)
				}
			case <-w:
				if err := d.pushNewChanges(ctx, currentState, proposals, ch); err != nil {
					log.Errorf("error when pushing new proposal states: %s", err)
				}
			}
		}
	}()
	return ch, nil
}

func (d *Module) pushNewChanges(ctx context.Context, currState map[cid.Cid]types.DealInfo, proposals []cid.Cid, ch chan<- DealInfo) error {
	for _, pcid := range proposals {
		dinfo, err := d.api.ClientGetDealInfo(ctx, pcid)
		if err != nil {
			log.Errorf("error when getting deal proposal info %s: %s", pcid, err)
			continue
		}
		if !reflect.DeepEqual(currState[pcid], dinfo) {
			currState[pcid] = *dinfo
			newState := DealInfo{
				ProposalCid:   dinfo.ProposalCid,
				StateID:       dinfo.State,
				StateName:     types.DealStates[dinfo.State],
				Miner:         dinfo.Provider,
				PieceRef:      dinfo.PieceRef,
				Size:          dinfo.Size,
				PricePerEpoch: dinfo.PricePerEpoch,
				Duration:      dinfo.Duration,
			}
			select {
			case <-ctx.Done():
				return nil
			case ch <- newState:
			case <-time.After(chanWriteTimeout):
				log.Warnf("dropping new state since chan is blocked")
			}
		}
	}
	return nil
}<|MERGE_RESOLUTION|>--- conflicted
+++ resolved
@@ -27,24 +27,16 @@
 	log = logging.Logger("deals")
 )
 
-<<<<<<< HEAD
 // API interacts with a Filecoin full-node
 type API interface {
 	ClientStartDeal(ctx context.Context, data cid.Cid, addr string, miner string, epochPrice types.BigInt, blocksDuration uint64) (*cid.Cid, error)
 	ClientImport(ctx context.Context, path string) (cid.Cid, error)
 	ClientGetDealInfo(context.Context, cid.Cid) (*types.DealInfo, error)
 	ChainNotify(context.Context) (<-chan []*types.HeadChange, error)
-	StateListMiners(context.Context, *types.TipSet) ([]string, error)
-	ClientQueryAsk(ctx context.Context, p peer.ID, miner string) (*types.SignedStorageAsk, error)
-	StateMinerPeerID(ctx context.Context, m string, ts *types.TipSet) (peer.ID, error)
 }
 
 // Module exposes storage, monitoring, and Asks from the market.
 type Module struct {
-=======
-// DealModule exposes storage, monitoring, and Asks from the market.
-type DealModule struct {
->>>>>>> 8f872bc4
 	api            API
 	ds             datastore.Datastore
 	basePathImport string
@@ -70,31 +62,14 @@
 	Duration      uint64
 }
 
-// API interacts with a Filecoin full-node
-type API interface {
-	ClientStartDeal(ctx context.Context, data cid.Cid, addr string, miner string, epochPrice types.BigInt, blocksDuration uint64) (*cid.Cid, error)
-	ClientImport(ctx context.Context, path string) (cid.Cid, error)
-	ClientGetDealInfo(context.Context, cid.Cid) (*types.DealInfo, error)
-	ChainNotify(context.Context) (<-chan []*types.HeadChange, error)
-}
-
 // New creates a new deal module
-<<<<<<< HEAD
 func New(api API, ds datastore.Datastore) *Module {
-=======
-func New(api API, ds datastore.Datastore) *DealModule {
->>>>>>> 8f872bc4
 	// can't avoid home base path, ipfs checks: cannot add filestore references outside ipfs root (home folder)
 	home, err := os.UserHomeDir()
 	if err != nil {
 		panic(err)
 	}
-<<<<<<< HEAD
-	ctx, cancel := context.WithCancel(context.Background())
 	dm := &Module{
-=======
-	dm := &DealModule{
->>>>>>> 8f872bc4
 		api:            api,
 		ds:             ds,
 		basePathImport: filepath.Join(home, "textilefc"),
@@ -102,25 +77,10 @@
 	return dm
 }
 
-<<<<<<< HEAD
-// Close closes the deal module
-func (d *Module) Close() {
-	d.lock.Lock()
-	defer d.lock.Unlock()
-	if d.stateClosed {
-		return
-	}
-	d.cancel()
-	<-d.closed
-	d.stateClosed = true
-}
-
-=======
->>>>>>> 8f872bc4
 // Store creates a proposal deal for data using wallet addr to all miners indicated
 // by dealConfigs for duration epochs
-func (d *Module) Store(ctx context.Context, addr string, data io.Reader, dealConfigs []DealConfig, duration uint64) ([]cid.Cid, []DealConfig, error) {
-	tmpF, err := ioutil.TempFile(d.basePathImport, "import-*")
+func (m *Module) Store(ctx context.Context, addr string, data io.Reader, dealConfigs []DealConfig, duration uint64) ([]cid.Cid, []DealConfig, error) {
+	tmpF, err := ioutil.TempFile(m.basePathImport, "import-*")
 	if err != nil {
 		return nil, nil, fmt.Errorf("error when creating tmpfile: %s", err)
 	}
@@ -129,7 +89,7 @@
 	if _, err := io.Copy(tmpF, data); err != nil {
 		return nil, nil, fmt.Errorf("error when copying data to tmpfile: %s", err)
 	}
-	dataCid, err := d.api.ClientImport(ctx, tmpF.Name())
+	dataCid, err := m.api.ClientImport(ctx, tmpF.Name())
 	if err != nil {
 		return nil, nil, fmt.Errorf("error when importing data: %s", err)
 	}
@@ -142,7 +102,7 @@
 			failed = append(failed, dconfig)
 			continue
 		}
-		proposal, err := d.api.ClientStartDeal(ctx, dataCid, addr, dconfig.Miner, dconfig.EpochPrice, duration)
+		proposal, err := m.api.ClientStartDeal(ctx, dataCid, addr, dconfig.Miner, dconfig.EpochPrice, duration)
 		if err != nil {
 			log.Errorf("error when starting deal with %v: %s", dconfig, err)
 			failed = append(failed, dconfig)
@@ -154,9 +114,9 @@
 }
 
 // Watch returnas a channel with state changes of indicated proposals
-func (d *Module) Watch(ctx context.Context, proposals []cid.Cid) (<-chan DealInfo, error) {
+func (m *Module) Watch(ctx context.Context, proposals []cid.Cid) (<-chan DealInfo, error) {
 	ch := make(chan DealInfo)
-	w, err := d.api.ChainNotify(ctx)
+	w, err := m.api.ChainNotify(ctx)
 	if err != nil {
 		return nil, fmt.Errorf("error when listening to chain changes: %s", err)
 	}
@@ -170,11 +130,11 @@
 			case <-ctx.Done():
 				return
 			case <-tout:
-				if err := d.pushNewChanges(ctx, currentState, proposals, ch); err != nil {
+				if err := m.pushNewChanges(ctx, currentState, proposals, ch); err != nil {
 					log.Errorf("error when pushing new proposal states: %s", err)
 				}
 			case <-w:
-				if err := d.pushNewChanges(ctx, currentState, proposals, ch); err != nil {
+				if err := m.pushNewChanges(ctx, currentState, proposals, ch); err != nil {
 					log.Errorf("error when pushing new proposal states: %s", err)
 				}
 			}
@@ -183,9 +143,9 @@
 	return ch, nil
 }
 
-func (d *Module) pushNewChanges(ctx context.Context, currState map[cid.Cid]types.DealInfo, proposals []cid.Cid, ch chan<- DealInfo) error {
+func (m *Module) pushNewChanges(ctx context.Context, currState map[cid.Cid]types.DealInfo, proposals []cid.Cid, ch chan<- DealInfo) error {
 	for _, pcid := range proposals {
-		dinfo, err := d.api.ClientGetDealInfo(ctx, pcid)
+		dinfo, err := m.api.ClientGetDealInfo(ctx, pcid)
 		if err != nil {
 			log.Errorf("error when getting deal proposal info %s: %s", pcid, err)
 			continue

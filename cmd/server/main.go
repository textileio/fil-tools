--- conflicted
+++ resolved
@@ -51,29 +51,14 @@
 	if err != nil {
 		panic(err)
 	}
-<<<<<<< HEAD
-	defer cls()
-	dm := deals.New(c, datastore.NewMapDatastore())
-	wm := wallet.New(c)
-
-	instrumentationSetup()
-=======
 	log.Info("server started.")
->>>>>>> 8f872bc4
 
 	s := make(chan os.Signal, 1)
 	signal.Notify(s, os.Interrupt, syscall.SIGTERM)
 	<-s
-<<<<<<< HEAD
-	fmt.Println("Closing...")
-	dm.Close()
-	wm.Close()
-	fmt.Println("Closed")
-=======
 	log.Info("Closing...")
 	server.Close()
 	log.Info("Closed")
->>>>>>> 8f872bc4
 }
 
 func instrumentationSetup() {

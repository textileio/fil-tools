package main

import (
	"context"
	"encoding/json"
	"fmt"
	"io/ioutil"
	"math/big"
	"net/http"
	"os"
	"os/signal"
	"path/filepath"
	"syscall"
	"time"

	"contrib.go.opencensus.io/exporter/prometheus"
	logging "github.com/ipfs/go-log/v2"
	homedir "github.com/mitchellh/go-homedir"
	ma "github.com/multiformats/go-multiaddr"
	"github.com/spf13/pflag"
	"github.com/spf13/viper"
	"github.com/textileio/powergate/api/server"
	"github.com/textileio/powergate/buildinfo"
	"github.com/textileio/powergate/util"
	"go.opencensus.io/plugin/runmetrics"
)

var (
	log    = logging.Logger("powd")
	config = viper.New()
)

func main() {
	// Configure flags.
	if err := setupFlags(); err != nil {
		log.Fatalf("configuring flags: %s", err)
	}

	// Create configuration from flags/envs.
	conf, err := configFromFlags()
	if err != nil {
		log.Fatalf("creating config from flags: %s", err)
	}

	// Configure logging.
	if err := setupLogging(conf.RepoPath); err != nil {
		log.Fatalf("configuring up logging: %s", err)
	}

	log.Infof("starting powd:\n%s", buildinfo.Summary())

	// Configuring Prometheus exporter.
	closeInstr, err := setupInstrumentation()
	if err != nil {
		log.Fatalf("starting instrumentation: %s", err)
	}
	confProtected := conf
	if confProtected.MongoURI != "" {
		confProtected.MongoURI = "<hidden>"
	}
	confJSON, err := json.MarshalIndent(confProtected, "", "  ")
	if err != nil {
		log.Fatalf("marshaling configuration: %s", err)
	}
	log.Infof("%s", confJSON)

	// Start server.
	log.Info("starting server...")
	powd, err := server.NewServer(conf)
	if err != nil {
		log.Fatalf("starting server: %s", err)
	}
	log.Info("server started.")

	// Wait for Ctrl+C and close.
	ch := make(chan os.Signal, 1)
	signal.Notify(ch, os.Interrupt, syscall.SIGTERM)
	<-ch
	log.Info("Closing...")
	closeInstr()
	powd.Close()
	if conf.Devnet {
		if err := os.RemoveAll(conf.RepoPath); err != nil {
			log.Error(err)
		}
	}
	log.Info("Closed")
}

func configFromFlags() (server.Config, error) {
	devnet := config.GetBool("devnet")

	lotusToken, err := getLotusToken(devnet)
	if err != nil {
		return server.Config{}, fmt.Errorf("getting lotus auth token: %s", err)
	}

	repoPath, err := getRepoPath(devnet)
	if err != nil {
		return server.Config{}, fmt.Errorf("getting repo path: %s", err)
	}

	grpcHostMaddr, err := ma.NewMultiaddr(config.GetString("grpchostaddr"))
	if err != nil {
		return server.Config{}, fmt.Errorf("parsing grpchostaddr: %s", err)
	}

	maddr, err := ma.NewMultiaddr(config.GetString("lotushost"))
	if err != nil {
		return server.Config{}, fmt.Errorf("parsing lotus api multiaddr: %s", err)
	}

	walletInitialFunds := *big.NewInt(config.GetInt64("walletinitialfund"))
	ipfsAPIAddr := util.MustParseAddr(config.GetString("ipfsapiaddr"))
	lotusMasterAddr := config.GetString("lotusmasteraddr")
	autocreateMasterAddr := config.GetBool("autocreatemasteraddr")
	ffsUseMasterAddr := config.GetBool("ffsusemasteraddr")
	grpcWebProxyAddr := config.GetString("grpcwebproxyaddr")
	gatewayHostAddr := config.GetString("gatewayhostaddr")
	gatewayBasePath := config.GetString("gatewaybasepath")
	maxminddbfolder := config.GetString("maxminddbfolder")
	mongoURI := config.GetString("mongouri")
	mongoDB := config.GetString("mongodb")
	minerSelector := config.GetString("ffsminerselector")
	minerSelectorParams := config.GetString("ffsminerselectorparams")
	ffsSchedMaxParallel := config.GetInt("ffsschedmaxparallel")
	ffsDealWatchFinalityTimeout := time.Minute * time.Duration(config.GetInt("ffsdealfinalitytimeout"))
	ffsMinimumPieceSize := config.GetUint64("ffsminimumpiecesize")
	ffsAdminToken := config.GetString("ffsadmintoken")
	dealWatchPollDuration := time.Second * time.Duration(config.GetInt("dealwatchpollduration"))
	askIndexQueryAskTimeout := time.Second * time.Duration(config.GetInt("askindexqueryasktimeout"))
	askIndexRefreshInterval := time.Minute * time.Duration(config.GetInt("askindexrefreshinterval"))
	askIndexRefreshOnStart := config.GetBool("askindexrefreshonstart")
	askIndexMaxParallel := config.GetInt("askindexmaxparallel")
	disableIndices := config.GetBool("disableindices")
	disableNonCompliantAPIs := config.GetBool("disablenoncompliantapis")

	return server.Config{
		WalletInitialFunds: walletInitialFunds,
		IpfsAPIAddr:        ipfsAPIAddr,
		Devnet:             devnet,
		RepoPath:           repoPath,
		MaxMindDBFolder:    maxminddbfolder,

		LotusAddress:   maddr,
		LotusAuthToken: lotusToken,

		// ToDo: Support secure gRPC connection
		GrpcHostNetwork:     "tcp",
		GrpcHostAddress:     grpcHostMaddr,
		GrpcWebProxyAddress: grpcWebProxyAddr,

		GatewayHostAddr: gatewayHostAddr,
		GatewayBasePath: gatewayBasePath,

		MongoURI: mongoURI,
		MongoDB:  mongoDB,

		FFSUseMasterAddr:       ffsUseMasterAddr,
		FFSDealFinalityTimeout: ffsDealWatchFinalityTimeout,
		FFSMinimumPieceSize:    ffsMinimumPieceSize,
		FFSAdminToken:          ffsAdminToken,
		LotusMasterAddr:        lotusMasterAddr,
		AutocreateMasterAddr:   autocreateMasterAddr,
		MinerSelector:          minerSelector,
		MinerSelectorParams:    minerSelectorParams,
		SchedMaxParallel:       ffsSchedMaxParallel,
		DealWatchPollDuration:  dealWatchPollDuration,

		AskIndexQueryAskTimeout: askIndexQueryAskTimeout,
		AskIndexRefreshInterval: askIndexRefreshInterval,
		AskIndexRefreshOnStart:  askIndexRefreshOnStart,
		AskindexMaxParallel:     askIndexMaxParallel,

		DisableIndices: disableIndices,

		DisableNonCompliantAPIs: disableNonCompliantAPIs,
	}, nil
}

func setupInstrumentation() (func(), error) {
	err := runmetrics.Enable(runmetrics.RunMetricOptions{
		EnableCPU:    true,
		EnableMemory: true,
	})
	if err != nil {
		return nil, fmt.Errorf("enabling runtime metrics: %s", err)
	}
	pe, err := prometheus.NewExporter(prometheus.Options{
		Namespace: "textilefc",
	})
	if err != nil {
		return nil, fmt.Errorf("creating the prometheus stats exporter: %v", err)
	}
	mux := http.NewServeMux()
	mux.Handle("/metrics", pe)
	srv := &http.Server{Addr: ":8888", Handler: mux}
	go func() {
		if err := srv.ListenAndServe(); err != nil && err != http.ErrServerClosed {
			log.Errorf("running prometheus scrape endpoint: %v", err)
		}
	}()
	closeFunc := func() {
		ctx, cancel := context.WithTimeout(context.Background(), time.Second)
		defer cancel()
		if err := srv.Shutdown(ctx); err != nil {
			log.Error("shutting down prometheus server: %s", err)
		}
	}

	return closeFunc, nil
}

func setupLogging(repoPath string) error {
	if err := os.MkdirAll(repoPath, os.ModePerm); err != nil {
		return fmt.Errorf("creating repo folder: %s", err)
	}
	cfg := logging.Config{
		Level:  logging.LevelError,
		Stdout: true,
		File:   filepath.Join(repoPath, "powd.log"),
	}
	logging.SetupLogging(cfg)
	loggers := []string{
		// Top-level
		"powd",
		"server",

		// Indexes & Reputation
		"index-miner",
		"index-ask",
		"index-faults",
		"reputation",
		"reputation-source-store",
		"chainstore",
		"fchost",
		"maxmind",

		// Lotus client
		"lotus-client",

		// Deals Module
		"deals",

		// Wallet Module
		"wallet",

		// Miner Selectors
		"sr2-miner-selector",

		// FFS
		"ffs-scheduler",
		"ffs-manager",
		"ffs-auth",
		"ffs-api",
		"ffs-coreipfs",
		"ffs-grpc-service",
		"ffs-filcold",
		"ffs-sched-sjstore",
		"ffs-sched-rjstore",
		"ffs-cidlogger",
	}

	// powd registered loggers get info level by default.
	for _, l := range loggers {
		if err := logging.SetLogLevel(l, "info"); err != nil {
			return fmt.Errorf("setting up logger %s: %s", l, err)
		}
	}
	debugLevel := config.GetBool("debug")
	if debugLevel {
		for _, l := range loggers {
			if err := logging.SetLogLevel(l, "debug"); err != nil {
				return err
			}
		}
	}
	_ = logging.SetLogLevel("rpc", "FATAL")
	return nil
}

func getRepoPath(devnet bool) (string, error) {
	if devnet {
		repoPath, err := ioutil.TempDir("", ".powergate-*")
		if err != nil {
			return "", fmt.Errorf("generating temp for repo folder: %s", err)
		}
		return repoPath, nil
	}
	repoPath := config.GetString("repopath")
	if repoPath == "~/.powergate" {
		expandedPath, err := homedir.Expand(repoPath)
		if err != nil {
			log.Fatalf("expanding homedir: %s", err)
		}
		repoPath = expandedPath
	}
	return repoPath, nil
}

func getLotusToken(devnet bool) (string, error) {
	// If running in devnet, there's no need for Lotus API auth token.
	if devnet {
		return "", nil
	}

	token := config.GetString("lotustoken")
	if token != "" {
		return token, nil
	}

	path := config.GetString("lotustokenfile")
	if _, err := os.Stat(path); os.IsNotExist(err) {
		return "", fmt.Errorf("lotus auth token can't be empty")
	}
	b, err := ioutil.ReadFile(path)
	if err != nil {
		return "", fmt.Errorf("reading token file from lotus")
	}
	return string(b), nil
}

func setupFlags() error {
	pflag.Bool("debug", false, "Enable debug log level in all loggers.")
	pflag.String("grpchostaddr", "/ip4/0.0.0.0/tcp/5002", "gRPC host listening address.")
	pflag.String("grpcwebproxyaddr", "0.0.0.0:6002", "gRPC webproxy listening address.")
	pflag.String("lotushost", "/ip4/127.0.0.1/tcp/1234", "Lotus client API endpoint multiaddress.")
	pflag.String("lotustoken", "", "Lotus API authorization token. This flag or --lotustoken file are mandatory.")
	pflag.String("lotustokenfile", "", "Path of a file that contains the Lotus API authorization token.")
	pflag.String("lotusmasteraddr", "", "Existing wallet address in Lotus to be used as source of funding for new FFS instances. (Optional)")
	pflag.Bool("autocreatemasteraddr", false, "Automatically creates & funds a master address if none is provided.")
	pflag.Bool("ffsusemasteraddr", false, "Use the master address as the initial address for all new FFS instances instead of creating a new unique addess for each new FFS instance.")
	pflag.String("repopath", "~/.powergate", "Path of the repository where Powergate state will be saved.")
	pflag.Bool("devnet", false, "Indicate that will be running on an ephemeral devnet. --repopath will be autocleaned on exit.")
	pflag.String("ipfsapiaddr", "/ip4/127.0.0.1/tcp/5001", "IPFS API endpoint multiaddress. (Optional, only needed if FFS is used)")
	pflag.Int64("walletinitialfund", 250_000_000_000_000_000, "FFS initial funding transaction amount in attoFIL received by --lotusmasteraddr. (if set)")
	pflag.String("gatewayhostaddr", "0.0.0.0:7000", "Gateway host listening address.")
	pflag.String("gatewaybasepath", "/", "Gateway base path.")
	pflag.String("maxminddbfolder", ".", "Path of the folder containing GeoLite2-City.mmdb")
	pflag.String("mongouri", "", "Mongo URI to connect to MongoDB database. (Optional: if empty, will use Badger)")
	pflag.String("mongodb", "", "Mongo database name. (if --mongouri is used, is mandatory")
	pflag.String("ffsminerselector", "sr2", "Miner selector to be used by FFS: 'sr2', 'reputation'")
	pflag.String("ffsminerselectorparams", "https://raw.githubusercontent.com/filecoin-project/slingshot/master/miners.json", "Miner selector configuration parameter, depends on --ffsminerselector")
	pflag.String("ffsminimumpiecesize", "67108864", "Minimum piece size in bytes allowed to be stored in Filecoin")
	pflag.String("ffsschedmaxparallel", "1000", "Maximum amount of Jobs executed in parallel")
	pflag.String("ffsadmintoken", "", "FFS admin token for authorized APIs. If empty, the APIs will be open to the public.")
	pflag.String("dealwatchpollduration", "900", "Poll interval in seconds used by Deals Module watch to detect state changes")
	pflag.String("ffsdealfinalitytimeout", "4320", "Deadline in minutes in which a deal must prove liveness changing status before considered abandoned")
	pflag.String("askindexqueryasktimeout", "15", "Timeout in seconds for a query ask")
	pflag.String("askindexrefreshinterval", "60", "Refresh interval measured in minutes")
	pflag.Bool("askindexrefreshonstart", false, "If true it will refresh the index on start")
	pflag.String("askindexmaxparallel", "3", "Max parallel query ask to execute while updating index")
<<<<<<< HEAD
	pflag.String("disableindices", "false", "Disable all indices updates, useful to help Lotus syncing process")
=======
	pflag.Bool("disableindices", false, "Disable all indices updates, useful to help Lotus syncing process")
	pflag.Bool("disablenoncompliantapis", false, "Disable APIs that may not easily comply with US law")

>>>>>>> 44b56f30
	pflag.Parse()

	config.SetEnvPrefix("POWD")
	config.AutomaticEnv()
	if err := config.BindPFlags(pflag.CommandLine); err != nil {
		return fmt.Errorf("binding pflags: %s", err)
	}
	return nil
}<|MERGE_RESOLUTION|>--- conflicted
+++ resolved
@@ -350,13 +350,9 @@
 	pflag.String("askindexrefreshinterval", "60", "Refresh interval measured in minutes")
 	pflag.Bool("askindexrefreshonstart", false, "If true it will refresh the index on start")
 	pflag.String("askindexmaxparallel", "3", "Max parallel query ask to execute while updating index")
-<<<<<<< HEAD
-	pflag.String("disableindices", "false", "Disable all indices updates, useful to help Lotus syncing process")
-=======
 	pflag.Bool("disableindices", false, "Disable all indices updates, useful to help Lotus syncing process")
 	pflag.Bool("disablenoncompliantapis", false, "Disable APIs that may not easily comply with US law")
 
->>>>>>> 44b56f30
 	pflag.Parse()
 
 	config.SetEnvPrefix("POWD")

--- conflicted
+++ resolved
@@ -20,12 +20,8 @@
 	"github.com/textileio/filecoin/index/slashing"
 	"github.com/textileio/filecoin/iplocation/ip2location"
 	"github.com/textileio/filecoin/lotus"
-<<<<<<< HEAD
-	"github.com/textileio/filecoin/tests"
-=======
 	txndstr "github.com/textileio/filecoin/txndstransform"
 	"github.com/textileio/filecoin/util"
->>>>>>> 2c490cad
 	"github.com/textileio/filecoin/wallet"
 	walletPb "github.com/textileio/filecoin/wallet/pb"
 	"google.golang.org/grpc"
@@ -59,13 +55,9 @@
 type Config struct {
 	LotusAddress    ma.Multiaddr
 	LotusAuthToken  string
-<<<<<<< HEAD
 	GrpcHostNetwork string
 	GrpcHostAddress string
-=======
-	GrpcHostAddress ma.Multiaddr
 	RepoPath        string
->>>>>>> 2c490cad
 }
 
 // NewServer starts and returns a new server with the given configuration.
@@ -128,15 +120,7 @@
 		closeLotus:    cls,
 	}
 
-<<<<<<< HEAD
 	listener, err := net.Listen(conf.GrpcHostNetwork, conf.GrpcHostAddress)
-=======
-	grpcAddr, err := util.TCPAddrFromMultiAddr(conf.GrpcHostAddress)
-	if err != nil {
-		return nil, fmt.Errorf("error when transforming multiaddr to tcpaddr: %s", err)
-	}
-	listener, err := net.Listen("tcp", grpcAddr)
->>>>>>> 2c490cad
 	if err != nil {
 		return nil, fmt.Errorf("error when listening to grpc: %s", err)
 	}
